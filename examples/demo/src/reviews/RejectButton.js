--- conflicted
+++ resolved
@@ -10,15 +10,9 @@
 /**
  * This custom button demonstrate using a custom action to update data
  */
-<<<<<<< HEAD
-const AcceptButton = ({ record, reviewReject, comment }) => {
+const RejectButton = ({ record, reviewReject, comment }) => {
     const translate = useTranslate();
-    const handleApprove = () => {
-=======
-class RejectButton extends Component {
-    handleReject = () => {
-        const { reviewReject, record, comment } = this.props;
->>>>>>> 26765f38
+    const handleReject = () => {
         reviewReject(record.id, { ...record, comment });
     };
 
@@ -27,11 +21,10 @@
             variant="outlined"
             color="primary"
             size="small"
-            onClick={handleApprove}
+            onClick={handleReject}
         >
             <ThumbDown
                 color="primary"
-<<<<<<< HEAD
                 style={{ paddingRight: '0.5em', color: 'red' }}
             />
             {translate('resources.reviews.action.reject')}
@@ -40,22 +33,6 @@
         <span />
     );
 };
-=======
-                size="small"
-                onClick={this.handleReject}
-            >
-                <ThumbDown
-                    color="primary"
-                    style={{ paddingRight: '0.5em', color: 'red' }}
-                />
-                {translate('resources.reviews.action.reject')}
-            </Button>
-        ) : (
-            <span />
-        );
-    }
-}
->>>>>>> 26765f38
 
 RejectButton.propTypes = {
     comment: PropTypes.string,
@@ -65,7 +42,6 @@
 
 const selector = formValueSelector('record-form');
 
-<<<<<<< HEAD
 export default connect(
     state => ({
         comment: selector(state, 'comment'),
@@ -73,19 +49,4 @@
     {
         reviewReject: reviewRejectAction,
     }
-)(AcceptButton);
-=======
-const enhance = compose(
-    translate,
-    connect(
-        state => ({
-            comment: selector(state, 'comment'),
-        }),
-        {
-            reviewReject: reviewRejectAction,
-        }
-    )
-);
-
-export default enhance(RejectButton);
->>>>>>> 26765f38
+)(RejectButton);