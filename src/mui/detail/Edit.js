import React, { Component, PropTypes } from 'react';
import { connect } from 'react-redux';
import { Card, CardTitle, CardText } from 'material-ui/Card';
import inflection from 'inflection';
import Title from '../layout/Title';
import { crudGetOne as crudGetOneAction, crudUpdate as crudUpdateAction } from '../../actions/dataActions';
import DefaultActions from './EditActions';
import translate from '../../i18n/translate';

/**
 * Turns a children data structure (either single child or array of children) into an array.
 * We can't use React.Children.toArray as it loses references.
 */
const arrayizeChildren = children => (Array.isArray(children) ? children : [children]);

export class Edit extends Component {
    constructor(props) {
        super(props);
        this.state = {
            key: 0,
            record: props.data,
        };
        this.handleSubmit = this.handleSubmit.bind(this);
    }

    componentDidMount() {
        this.updateData();
    }

    componentWillReceiveProps(nextProps) {
        if (this.props.data !== nextProps.data) {
            this.setState({ record: nextProps.data }); // FIXME: erases user entry when fetch response arrives late
            if (this.fullRefresh) {
                this.fullRefresh = false;
                this.setState({ key: this.state.key + 1 });
            }
        }
        if (this.props.id !== nextProps.id) {
            this.updateData(nextProps.resource, nextProps.id);
        }
    }

    // FIXME Seems that the cloneElement in CrudRoute slices the children array, which makes this necessary to avoid rerenders
    shouldComponentUpdate(nextProps) {
        if (nextProps.isLoading !== this.props.isLoading) {
            return true;
        }

        const currentChildren = arrayizeChildren(this.props.children);
        const newChildren = arrayizeChildren(nextProps.children);

        return newChildren.every((child, index) => child === currentChildren[index]);
    }

    getBasePath() {
        const { location } = this.props;
        return location.pathname.split('/').slice(0, -1).join('/');
    }

    updateData(resource = this.props.resource, id = this.props.id) {
        this.props.crudGetOne(resource, id, this.getBasePath());
    }

    refresh = (event) => {
        event.stopPropagation();
        this.fullRefresh = true;
        this.updateData();
    }

    handleSubmit(record) {
        this.props.crudUpdate(this.props.resource, this.props.id, record, this.getBasePath());
    }

    render() {
<<<<<<< HEAD
        const { actions = <DefaultActions />, children, data, hasDelete, hasShow, id, isLoading, resource, title, translate } = this.props;
=======
        const { actions = <DefaultActions />, children, data, hasDelete, hasShow, id, isLoading, resource, title } = this.props;
        const { key } = this.state;
>>>>>>> a0ed3415
        const basePath = this.getBasePath();

        const resourceName = translate(`resources.${resource}.name`, {
            smart_count: 1,
            _: inflection.humanize(inflection.singularize(resource)),
        });
        const defaultTitle = translate('aor.page.edit', {
            name: `${resourceName}`,
            id,
            data,
        });

        return (
            <Card style={{ margin: '2em', opacity: isLoading ? 0.8 : 1 }} key={key}>
                {actions && React.cloneElement(actions, {
                    basePath,
                    data,
                    hasDelete,
                    hasShow,
                    refresh: this.refresh,
                    resource,
                })}
                {data && <CardTitle title={<Title title={title} record={data} defaultTitle={defaultTitle} />} />}
                {data && React.cloneElement(children, {
                    onSubmit: this.handleSubmit,
                    resource,
                    basePath,
                    record: data,
                })}
                {!data && <CardText>&nbsp;</CardText>}
            </Card>
        );
    }
}

Edit.propTypes = {
    actions: PropTypes.element,
    children: PropTypes.element.isRequired,
    crudGetOne: PropTypes.func.isRequired,
    crudUpdate: PropTypes.func.isRequired,
    data: PropTypes.object,
    hasDelete: PropTypes.bool,
    hasShow: PropTypes.bool,
    id: PropTypes.string.isRequired,
    isLoading: PropTypes.bool.isRequired,
    location: PropTypes.object.isRequired,
    params: PropTypes.object.isRequired,
    resource: PropTypes.string.isRequired,
    title: PropTypes.any,
    translate: PropTypes.func,
};

function mapStateToProps(state, props) {
    return {
        id: props.params.id,
        data: state.admin[props.resource].data[props.params.id],
        isLoading: state.admin.loading > 0,
    };
}

export default translate(connect(
    mapStateToProps,
    { crudGetOne: crudGetOneAction, crudUpdate: crudUpdateAction },
)(Edit));<|MERGE_RESOLUTION|>--- conflicted
+++ resolved
@@ -72,12 +72,8 @@
     }
 
     render() {
-<<<<<<< HEAD
         const { actions = <DefaultActions />, children, data, hasDelete, hasShow, id, isLoading, resource, title, translate } = this.props;
-=======
-        const { actions = <DefaultActions />, children, data, hasDelete, hasShow, id, isLoading, resource, title } = this.props;
         const { key } = this.state;
->>>>>>> a0ed3415
         const basePath = this.getBasePath();
 
         const resourceName = translate(`resources.${resource}.name`, {
