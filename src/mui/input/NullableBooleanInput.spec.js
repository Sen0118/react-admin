--- conflicted
+++ resolved
@@ -23,35 +23,20 @@
     describe('error message', () => {
         it('should not be displayed if field is pristine', () => {
             const wrapper = shallow(<NullableBooleanInput source="foo" {...defaultProps} meta={{ touched: false }} />);
-<<<<<<< HEAD
             const SelectInputElement = wrapper.find('getContext(SelectInput)');
-            assert.equal(SelectInputElement.prop('errorText'), false);
-=======
-            const SelectInputElement = wrapper.find('SelectInput');
             assert.equal(SelectInputElement.prop('errorText'), undefined);
->>>>>>> f18c0566
         });
 
         it('should not be displayed if field has been touched but is valid', () => {
             const wrapper = shallow(<NullableBooleanInput source="foo" {...defaultProps} meta={{ touched: true, error: false }} />);
-<<<<<<< HEAD
             const SelectInputElement = wrapper.find('getContext(SelectInput)');
-            assert.equal(SelectInputElement.prop('errorText'), false);
-=======
-            const SelectInputElement = wrapper.find('SelectInput');
             assert.equal(SelectInputElement.prop('errorText'), undefined);
->>>>>>> f18c0566
         });
 
         it('should be displayed if field has been touched and is invalid', () => {
             const wrapper = shallow(<NullableBooleanInput source="foo" {...defaultProps} meta={{ touched: true, error: 'Required field.' }} />);
-<<<<<<< HEAD
             const SelectInputElement = wrapper.find('getContext(SelectInput)');
-            assert.equal(SelectInputElement.prop('errorText'), 'Required field.');
-=======
-            const SelectInputElement = wrapper.find('SelectInput');
-            assert.deepEqual(SelectInputElement.prop('meta'), { touched: true, error: 'Required field.' });
->>>>>>> f18c0566
+            assert.equal(SelectInputElement.prop('meta'), { touched: true, error: 'Required field.' });
         });
     });
 });