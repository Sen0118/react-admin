import React, { Component } from 'react';
import PropTypes from 'prop-types';
import { reduxForm } from 'redux-form';
import { connect } from 'react-redux';
import compose from 'recompose/compose';
import { Tabs, Tab } from 'material-ui/Tabs';
import Toolbar from './Toolbar';
import getDefaultValues from './getDefaultValues';
import translate from '../../i18n/translate';

<<<<<<< HEAD
const divStyle = { padding: '0 1em 1em 1em' };
=======
const noop = () => {};

>>>>>>> c7dd9f7d
export class TabbedForm extends Component {
    constructor(props) {
        super(props);
        this.state = {
            value: 0,
        };
    }

    handleChange = (value) => {
        this.setState({ value });
    };

    render() {
        const { children, contentContainerStyle, handleSubmit, invalid, record, resource, basePath, translate, submitOnEnter } = this.props;
        return (
<<<<<<< HEAD
            <form onSubmit={handleSubmit} className="tabbed-form">
                <div style={divStyle}>
=======
            <form onSubmit={ submitOnEnter ? handleSubmit : noop } className="tabbed-form">
                <div style={{ padding: '0 1em 1em 1em' }}>
>>>>>>> c7dd9f7d
                    <Tabs
                        value={this.state.value}
                        onChange={this.handleChange}
                        contentContainerStyle={contentContainerStyle}
                    >
                        {React.Children.map(children, (tab, index) =>
                            <Tab
                                key={tab.props.value}
                                className="form-tab"
                                label={translate(tab.props.label, { _: tab.props.label })}
                                value={index}
                                icon={tab.props.icon}
                            >
                                {React.cloneElement(tab, { resource, record, basePath })}
                            </Tab>
                        )}
                    </Tabs>
                </div>
                <Toolbar invalid={invalid} submitOnEnter={submitOnEnter} />
            </form>
        );
    }
}

TabbedForm.propTypes = {
    children: PropTypes.node,
    contentContainerStyle: PropTypes.object,
    defaultValue: PropTypes.oneOfType([
        PropTypes.object,
        PropTypes.func,
    ]),
    handleSubmit: PropTypes.func,
    invalid: PropTypes.bool,
    record: PropTypes.object,
    resource: PropTypes.string,
    basePath: PropTypes.string,
    translate: PropTypes.func,
    validate: PropTypes.func,
    submitOnEnter: PropTypes.bool,
};

TabbedForm.defaultProps = {
    contentContainerStyle: { borderTop: 'solid 1px #e0e0e0' },
    submitOnEnter: true,
};

const enhance = compose(
    connect((state, props) => ({
        initialValues: getDefaultValues(state, props),
    })),
    reduxForm({
        form: 'record-form',
        enableReinitialize: true,
    }),
    translate,
);

export default enhance(TabbedForm);<|MERGE_RESOLUTION|>--- conflicted
+++ resolved
@@ -8,12 +8,8 @@
 import getDefaultValues from './getDefaultValues';
 import translate from '../../i18n/translate';
 
-<<<<<<< HEAD
-const divStyle = { padding: '0 1em 1em 1em' };
-=======
 const noop = () => {};
 
->>>>>>> c7dd9f7d
 export class TabbedForm extends Component {
     constructor(props) {
         super(props);
@@ -29,13 +25,8 @@
     render() {
         const { children, contentContainerStyle, handleSubmit, invalid, record, resource, basePath, translate, submitOnEnter } = this.props;
         return (
-<<<<<<< HEAD
-            <form onSubmit={handleSubmit} className="tabbed-form">
-                <div style={divStyle}>
-=======
             <form onSubmit={ submitOnEnter ? handleSubmit : noop } className="tabbed-form">
                 <div style={{ padding: '0 1em 1em 1em' }}>
->>>>>>> c7dd9f7d
                     <Tabs
                         value={this.state.value}
                         onChange={this.handleChange}
