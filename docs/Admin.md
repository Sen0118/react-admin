--- conflicted
+++ resolved
@@ -473,15 +473,11 @@
 );
 ```
 
-<<<<<<< HEAD
 You can also disable it completely along with the `/login` route by passing `false` to this prop.
 
 See The [Authentication documentation](./Authentication.md#customizing-the-login-and-logout-components) for more details.
-=======
-Before considering to write your own login page component, please take a look at how to change the default [background image](./Theming.md#using-a-custom-login-page) or the [Material UI theme](#theme).
-
-See the [Authentication documentation](./Authentication.md#customizing-the-login-and-logout-components) for more details.
->>>>>>> 7bcf6cb7
+
+**Tip**: Before considering to write your own login page component, please take a look at how to change the default [background image](./Theming.md#using-a-custom-login-page) or the [Material UI theme](#theme). See the [Authentication documentation](./Authentication.md#customizing-the-login-and-logout-components) for more details.
 
 ## `logoutButton`
 
