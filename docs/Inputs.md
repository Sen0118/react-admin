--- conflicted
+++ resolved
@@ -379,7 +379,7 @@
 ![CustomBooleanInputCheckIcon](./img/custom-switch-icon.png)
 
 
-Refer to [Material UI Switch documentation](http://v1.material-ui.com/api/switch) for more details.
+Refer to [Material UI Switch documentation](http://material-ui.com/api/switch) for more details.
 
 `<NullableBooleanInput />` renders as a dropdown list, allowing to choose between true, false, and null values.
 
@@ -468,21 +468,17 @@
 ```
 {% endraw %}
 
-<<<<<<< HEAD
 ### Properties
 
 | Prop | Type | Default | Description |
 | ---|---|---|--- |
 | `row` | `boolean` | true | Display group of elements in a compact row. |
 
-Refer to [Material UI Checkbox documentation](https://v1-5-0.material-ui.com/api/checkbox/) for more details.
-=======
-Refer to [Material UI Checkbox documentation](https://v1.material-ui.com/api/checkbox/) for more details.
->>>>>>> 810e2e4f
+Refer to [Material UI Checkbox documentation](https://material-ui.com/api/checkbox/) for more details.
 
 ## `<DateInput>`
 
-Ideal for editing dates, `<DateInput>` renders a standard browser [Date Picker](https://v1.material-ui.com/demos/pickers/#date-pickers), so the appearance depends on the browser (and falls back to a text input on safari).
+Ideal for editing dates, `<DateInput>` renders a standard browser [Date Picker](https://material-ui.com/demos/pickers/#date-pickers), so the appearance depends on the browser (and falls back to a text input on safari).
 
 ```jsx
 import { DateInput } from 'react-admin';
@@ -496,7 +492,7 @@
 
 ## `<DateTimeInput>`
 
-An input for editing dates with time. `<DateTimeInput>` renders a standard browser [Date and Time Picker](https://v1.material-ui.com/demos/pickers/#date-amp-time-pickers), so the appearance depends on the browser (and falls back to a text input on safari).
+An input for editing dates with time. `<DateTimeInput>` renders a standard browser [Date and Time Picker](https://material-ui.com/demos/pickers/#date-amp-time-pickers), so the appearance depends on the browser (and falls back to a text input on safari).
 
 ```jsx
 import { DateTimeInput } from 'react-admin';
@@ -678,7 +674,7 @@
 ```
 {% endraw %}
 
-Refer to [Material UI RadioGroup documentation](http://v1.material-ui.com/api/radio-group) for more details.
+Refer to [Material UI RadioGroup documentation](http://material-ui.com/api/radio-group) for more details.
 
 **Tip**: If you want to populate the `choices` attribute with a list of related records, you should decorate `<RadioButtonGroupInput>` with [`<ReferenceInput>`](#referenceinput), and leave the `choices` empty:
 
@@ -923,7 +919,7 @@
 
 ## `<SelectInput>`
 
-To let users choose a value in a list using a dropdown, use `<SelectInput>`. It renders using [Material ui's `<Select>`](http://v1.material-ui.com/api/select). Set the `choices` attribute to determine the options (with `id`, `name` tuples):
+To let users choose a value in a list using a dropdown, use `<SelectInput>`. It renders using [Material ui's `<Select>`](http://material-ui.com/api/select). Set the `choices` attribute to determine the options (with `id`, `name` tuples):
 
 ```jsx
 import { SelectInput } from 'react-admin';
@@ -1005,7 +1001,7 @@
 ```
 {% endraw %}
 
-Refer to [Material UI Select documentation](http://v1.material-ui.com/api/select) for more details.
+Refer to [Material UI Select documentation](http://material-ui.com/api/select) for more details.
 
 **Tip**: If you want to populate the `choices` attribute with a list of related records, you should decorate `<SelectInput>` with [`<ReferenceInput>`](#referenceinput), and leave the `choices` empty:
 
@@ -1047,7 +1043,7 @@
 
 ## `<SelectArrayInput>`
 
-To let users choose several values in a list using a dropdown, use `<SelectArrayInput>`. It renders using [Material ui's `<Select>`](http://v1.material-ui.com/api/select). Set the `choices` attribute to determine the options (with `id`, `name` tuples):
+To let users choose several values in a list using a dropdown, use `<SelectArrayInput>`. It renders using [Material ui's `<Select>`](http://material-ui.com/api/select). Set the `choices` attribute to determine the options (with `id`, `name` tuples):
 
 ```js
 import { SelectArrayInput } from 'react-admin';
@@ -1104,7 +1100,7 @@
 ```
 {% endraw %}
 
-Refer to [the Select documentation](http://v1.material-ui.com/api/select) for more details.
+Refer to [the Select documentation](http://material-ui.com/api/select) for more details.
 
 The `SelectArrayInput` component **cannot** be used inside a `ReferenceInput` but can be used inside a `ReferenceArrayInput`.
 
