--- conflicted
+++ resolved
@@ -66,7 +66,6 @@
     const [loading, setLoading] = useState(false);
     const translate = useTranslate();
 
-<<<<<<< HEAD
     const handleConfirm = useCallback(
         e => {
             e.stopPropagation();
@@ -76,10 +75,15 @@
         [onConfirm]
     );
 
+    const handleClick = useCallback(e => {
+        e.stopPropagation();
+    }, []);
+
     return (
         <Dialog
             open={isOpen}
             onClose={onClose}
+            onClick={handleClick}
             aria-labelledby="alert-dialog-title"
         >
             <DialogTitle id="alert-dialog-title">
@@ -114,75 +118,6 @@
         </Dialog>
     );
 };
-=======
-    handleConfirm = e => {
-        e.stopPropagation();
-        this.setState({ loading: true });
-        this.props.onConfirm();
-    };
-
-    handleClick = e => {
-        e.stopPropagation();
-    };
-
-    render() {
-        const {
-            isOpen,
-            title,
-            content,
-            confirm,
-            cancel,
-            confirmColor,
-            onClose,
-            classes,
-            translate,
-            translateOptions = {},
-        } = this.props;
-        const { loading } = this.state;
-
-        return (
-            <Dialog
-                open={isOpen}
-                onClose={onClose}
-                onClick={this.handleClick}
-                aria-labelledby="alert-dialog-title"
-            >
-                <DialogTitle id="alert-dialog-title">
-                    {translate(title, { _: title, ...translateOptions })}
-                </DialogTitle>
-                <DialogContent>
-                    <DialogContentText className={classes.contentText}>
-                        {translate(content, {
-                            _: content,
-                            ...translateOptions,
-                        })}
-                    </DialogContentText>
-                </DialogContent>
-                <DialogActions>
-                    <Button disabled={loading} onClick={onClose}>
-                        <AlertError className={classes.iconPaddingStyle} />
-                        {translate(cancel, { _: cancel })}
-                    </Button>
-                    <Button
-                        disabled={loading}
-                        onClick={this.handleConfirm}
-                        className={classnames('ra-confirm', {
-                            [classes.confirmWarning]:
-                                confirmColor === 'warning',
-                            [classes.confirmPrimary]:
-                                confirmColor === 'primary',
-                        })}
-                        autoFocus
-                    >
-                        <ActionCheck className={classes.iconPaddingStyle} />
-                        {translate(confirm, { _: confirm })}
-                    </Button>
-                </DialogActions>
-            </Dialog>
-        );
-    }
-}
->>>>>>> 810e2e4f
 
 Confirm.propTypes = {
     cancel: PropTypes.string.isRequired,
