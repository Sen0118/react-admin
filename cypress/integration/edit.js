--- conflicted
+++ resolved
@@ -70,8 +70,6 @@
         cy.get(EditPostPage.elements.input('title')).should(el =>
             expect(el).to.have.value('Sed quo et et fugiat modi')
         );
-<<<<<<< HEAD
-=======
     });
 
     it('should reset the form correctly when switching from edit to create', () => {
@@ -108,6 +106,5 @@
         cy.get(CreatePostPage.elements.input('published_at')).should(el =>
             expect(el).to.have.value(date)
         );
->>>>>>> 2d169154
     });
 });